"""Definition of abstract Entity class.

This module defines the Entity class, inherited by all physical simulation elements (including hardware and photons).
"""

from abc import ABC, abstractmethod
from typing import TYPE_CHECKING, Any, Dict
from numpy.random import default_rng
from numpy.random._generator import Generator

if TYPE_CHECKING:
    from .timeline import Timeline


class Entity(ABC):
    """Abstract Entity class.

    Attributes:
        name (str): name of the entity.
        timeline (Timeline): the simulation timeline for the entity.
        owner (Entity): another entity that owns or aggregates the current entity.
        _observer (List): a list of observers for the entity.
    """

    def __init__(self, name: str, timeline: "Timeline") -> None:
        """Constructor for entity class.

        Args:
            name (str): name of entity.
            timeline (Timeline): timeline for simulation.
        """

        if name is None:
            self.name = ""
        else:
            self.name = name
        self.timeline = timeline
        self.owner = None
        self._observers = []
        assert not name in timeline.entities
        timeline.entities[name] = self

    @abstractmethod
    def init(self) -> None:
        """Method to initialize entity (abstract).

        Entity `init` methods are invoked for all timeline entities when the timeline is initialized.
        This method can be used to perform any necessary functions before simulation.
        """

        pass

    def attach(self, observer: Any) -> None:
        """Method to add an ovserver (to receive hardware updates)."""

        if not observer in self._observers:
            self._observers.append(observer)

    def detach(self, observer: Any) -> None:
        """Method to remove an observer."""

        self._observers.remove(observer)

    def notify(self, info: Dict[str, Any]) -> None:
        """Method to notify all attached observers of an update."""

        for observer in self._observers:
            observer.update(self, info)

    def remove_from_timeline(self) -> None:
        """Method to remove entity from attached timeline.

        This is to allow unused entities to be garbage collected.
        """

<<<<<<< HEAD
        self.timeline.entities.remove(self)

    def get_generator(self) -> Generator:
        """Method to get random generator of parent node.

        If entity is not attached to a node, return default generator.
        """
        if hasattr(self.owner, "generator"):
            return self.owner.get_generator()
        else:
            return default_rng()
=======
        self.timeline.remove_entity_by_name(self.name)
>>>>>>> 3c20cc5a
<|MERGE_RESOLUTION|>--- conflicted
+++ resolved
@@ -72,9 +72,7 @@
 
         This is to allow unused entities to be garbage collected.
         """
-
-<<<<<<< HEAD
-        self.timeline.entities.remove(self)
+        self.timeline.remove_entity_by_name(self.name)
 
     def get_generator(self) -> Generator:
         """Method to get random generator of parent node.
@@ -84,7 +82,4 @@
         if hasattr(self.owner, "generator"):
             return self.owner.get_generator()
         else:
-            return default_rng()
-=======
-        self.timeline.remove_entity_by_name(self.name)
->>>>>>> 3c20cc5a
+            return default_rng()