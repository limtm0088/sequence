--- conflicted
+++ resolved
@@ -10,7 +10,6 @@
 from __future__ import annotations
 from abc import abstractmethod
 from typing import List, Dict, TYPE_CHECKING
-<<<<<<< HEAD
 
 if TYPE_CHECKING:
     from ..components.circuit import Circuit
@@ -19,23 +18,9 @@
 from qutip.qip.circuit import QubitCircuit, Gate
 from qutip.qip.operations import gate_sequence_product
 from numpy import log2
-=======
-
-from qutip.qip.circuit import QubitCircuit, Gate
-from qutip.qip.operations import gate_sequence_product
-from numpy import log2, outer
->>>>>>> 8b1c7b23
 
 from .quantum_state import KetState, DensityState
 from .quantum_utils import *
-from ..components.circuit import Circuit
-from ..utils.quantum_state import QuantumState
-
-if TYPE_CHECKING:
-    from ..components.circuit import Circuit
-
-KET_STATE_FORMALISM = "ket_vector"
-DENSITY_MATRIX_FORMALISM = "density_matrix"
 
 KET_STATE_FORMALISM = "ket_vector"
 DENSITY_MATRIX_FORMALISM = "density_matrix"
@@ -68,14 +53,14 @@
         """
         pass
 
-    def get(self, key: int) -> "QuantumState":
+    def get(self, key: int) -> "State":
         """Method to get quantum state stored at an index.
 
         Args:
             key (int): key for quantum state.
 
         Returns:
-            QuantumState: quantum state at supplied key.
+            State: quantum state at supplied key.
         """
         return self.states[key]
 
@@ -149,8 +134,7 @@
         num_qubits = log2(len(amplitudes))
         assert num_qubits.is_integer(), "Length of amplitudes should be 2 ** n, where n is the number of keys"
         num_qubits = int(num_qubits)
-        assert num_qubits == len(
-            keys), "Length of amplitudes should be 2 ** n, where n is the number of keys"
+        assert num_qubits == len(keys), "Length of amplitudes should be 2 ** n, where n is the number of keys"
 
     def remove(self, key: int) -> None:
         """Method to remove state stored at key."""
@@ -201,12 +185,8 @@
     def set_to_one(self, key: int):
         self.set([key], [complex(0), complex(1)])
 
-<<<<<<< HEAD
-    def _measure(self, state: List[complex], keys: List[int], all_keys: List[int], meas_samp: float) -> Dict[int, int]:
-=======
     def _measure(self, state: List[complex], keys: List[int],
                  all_keys: List[int], meas_samp: float) -> Dict[int, int]:
->>>>>>> 8b1c7b23
         """Method to measure qubits at given keys.
 
         SHOULD NOT be called individually; only from circuit method (unless for unit testing purposes).
@@ -290,12 +270,8 @@
     def __init__(self):
         super().__init__(DENSITY_MATRIX_FORMALISM)
 
-<<<<<<< HEAD
-    def new(self, state=([complex(1), complex(0)], [complex(0), complex(0)])) -> int:
-=======
     def new(self,
             state=([complex(1), complex(0)], [complex(0), complex(0)])) -> int:
->>>>>>> 8b1c7b23
         key = self._least_available
         self._least_available += 1
         self.states[key] = DensityState(state, [key])
@@ -337,17 +313,10 @@
 
     def set_to_zero(self, key: int):
         self.set([key], [[complex(1), complex(0)], [complex(0), complex(0)]])
-<<<<<<< HEAD
 
     def set_to_one(self, key: int):
         self.set([key], [[complex(0), complex(0)], [complex(0), complex(1)]])
 
-=======
-
-    def set_to_one(self, key: int):
-        self.set([key], [[complex(0), complex(0)], [complex(0), complex(1)]])
-
->>>>>>> 8b1c7b23
     def _measure(self, state: List[List[complex]], keys: List[int],
                  all_keys: List[int], meas_samp: float) -> Dict[int, int]:
         """Method to measure qubits at given keys.
@@ -378,13 +347,8 @@
                 key = keys[0]
                 num_states = len(all_keys)
                 state_index = all_keys.index(key)
-<<<<<<< HEAD
                 state_0, state_1, prob_0 =\
                     measure_entangled_state_with_cache_density(tuple(map(tuple, state)), state_index, num_states)
-=======
-                state_0, state_1, prob_0 = measure_entangled_state_with_cache_density(tuple(map(tuple, state)),
-                        state_index, num_states)
->>>>>>> 8b1c7b23
                 if meas_samp < prob_0:
                     new_state = array(state_0, dtype=complex)
                     result = 0
@@ -420,101 +384,4 @@
         for key in all_keys:
             self.states[key] = new_state_obj
 
-<<<<<<< HEAD
-        return dict(zip(keys, result_digits))
-=======
-        return dict(zip(keys, result_digits))
-
-
-class State():
-    """Class to represent state of qubits.
-
-    Attributes:
-        state (any): internal representation of qubit state. Varies based on formalism.
-        keys (list[int]): associated keys for a quantum manager.
-    """
-
-    def __init__(self, state, keys):
-        self.state = state
-        self.keys = keys
-
-    def __str__(self):
-        return "\n".join(["Keys:", str(self.keys), "State:", str(self.state)])
-
-    def deserialize(self, json_data) -> None:
-        self.keys = json_data["keys"]
-        self.state = []
-        for i in range(0, len(json_data["state"]), 2):
-            complex_val = complex(json_data["state"][i],
-                                  json_data["state"][i + 1])
-            self.state.append(complex_val)
-
-    def serialize(self) -> Dict:
-        res = {"keys": self.keys}
-        state = []
-        for cplx_n in self.state:
-            if type(cplx_n) == float:
-                state.append(cplx_n)
-                state.append(0)
-            elif isinstance(cplx_n, complex):
-                state.append(cplx_n.real)
-                state.append(cplx_n.imag)
-            else:
-                raise ValueError("Unknown type of state")
-
-        res["state"] = state
-        return res
-
-
-class KetState(State):
-    """Class inheriting State class to represent an individual quantum state
-    as a ket vector.
-
-    Attributes:
-        state (np.array): state vector. Should be of length 2 ** len(keys).
-        keys (List[int]): list of keys (qubits) associated with this state.
-    """
-
-    def __init__(self, amplitudes: List[complex], keys: List[int]):
-        # check formatting
-        assert all([abs(a) <= 1.01 for a in
-                    amplitudes]), "Illegal value with abs > 1 in ket vector"
-        assert abs(sum([a ** 2 for a in
-                        amplitudes]) - 1) < 1e-5, "Squared amplitudes do not sum to 1"
-        num_qubits = log2(len(amplitudes))
-        assert num_qubits.is_integer(), "Length of amplitudes should be 2 ** n, where n is the number of qubits"
-        assert num_qubits == len(keys), "Length of amplitudes should be 2 ** n, where n is the number of qubits"
-        super().__init__(array(amplitudes, dtype=complex), keys)
-
-
-class DensityState(State):
-    """Class inheriting State class to represent an individual quantum state
-    as a density matrix.
-
-    Attributes:
-        state (np.array): density matrix values. NxN matrix with N = 2 ** len(keys).
-        keys (List[int]): list of keys (qubits) associated with this state.
-    """
-
-    def __init__(self, state: List[List[complex]], keys: List[int]):
-        """Constructor for density state class.
-
-        Args:
-            state (List[List[complex]]): density matrix elements given as a list.
-                If the list is one-dimensional, will be converted to matrix with the outer product operation.
-            keys (List[int]): list of keys to this state in quantum manager.
-        """
-
-        state = array(state, dtype=complex)
-        if state.ndim == 1:
-            state = outer(state.conj(), state)
-
-        # check formatting
-        assert abs(trace(array(state)) - 1) < 0.1, "density matrix trace must be 1"
-        for row in state:
-            assert len(state) == len(row), "density matrix must be square"
-        num_qubits = log2(len(state))
-        assert num_qubits.is_integer(), "Dimensions of density matrix should be 2 ** n, where n is the number of qubits"
-        assert num_qubits == len(keys), "Dimensions of density matrix should be 2 ** n, where n is the number of qubits"
-        super().__init__(state, keys)
->>>>>>> 8b1c7b23
+        return dict(zip(keys, result_digits))