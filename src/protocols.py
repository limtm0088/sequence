from abc import ABC, abstractmethod
from typing import List
from numpy.random import random
from math import ceil, sqrt

from sequence import topology
from sequence import timeline
from sequence import encoding
from sequence.topology import Node
from sequence.process import Process
from sequence.event import Event


DEBUG = False


class Protocol(ABC):
    def __init__(self, own: Node):
        self.upper_protocols = []
        self.lower_protocols = []
        self.own = own
        self.own.protocols.append(self)

    @abstractmethod
    def pop(self, **kwargs):
        '''
        information generated in current protocol is popped to
        all its parents protocols
        '''
        pass

    @abstractmethod
    def push(self, **kwargs):
        '''
        information generated in current protocol is pushed to
        all its child protocols
        '''
        pass

    def _push(self, **kwargs):
        for child in self.lower_protocols:
            child.push(**kwargs)

    def _pop(self, **kwargs):
        for parent in self.upper_protocols:
            parent.pop(**kwargs)
        return

    @abstractmethod
    def received_message(self, src: str, msg: List[str]):
        '''
        receive classical message from another node
        '''
        pass


class EntanglementGeneration(Protocol):
    '''
    PROCEDURE:

    FIRST STAGE
    1. Preparation
        starting node sets memories to + state
        starting node sends NEGOTIATE message
            1. message type (string)
            2. quantum delay (int)
            3. memory max frequency (float)
            4. number of memories (int)
        other end node sets memories to + state
        other end node schedules second stage time
        other end node sends NEGOTIATE_ACK message
            1. message type (string)
            2. frequency to use (float)
            3. number of memories to use (int)
            4. start time (int)
            5. quantum delay to schedule second stage
        starting node schedules second stage time
    2. excite memories
        starting and other end node excite memories at start time
        middle node send MEAS_RES message when BSM excited
            1. message type (string)
            2. triggered time (int)
        confirmed bell state measurements collected for second stage

    SECOND STAGE
    3. flip states
        starting and other end node flip memory state
        new start time is set as current time
    4. excite memories again
        starting and other end node excite memories at new start time
        middle node sends MEAS_RES message (with same format)
    5. record successfull bell state measurement
        successfull BSM results are popped to entanglement swapping

    UNSCHEDULED:
    memories pushed from entanglement_swapping are added to first stage memory indices

    MEMORY STAGE:
     0: starting protocol
     1: finished stage 1
     2: awaiting entanglement result
    -1: expired, awaiting recycling
    -2: popped, awaiting removal
    '''
    def __init__(self, own, **kwargs):
        super().__init__(own)
        self.middles = kwargs.get("middles", [self.own.name])
        self.others = kwargs.get("others", []) # other node corresponding to each middle node
        self.memory_array = None
        self.rsvp_name = 'EG'

        # network info
        self.qc_delays = [0] * len(self.others)
        self.frequencies = [0] * len(self.others)
        self.start_times = [-1] * len(self.others)
        self.emit_nums = [0] * len(self.others)
        self.fidelity = kwargs.get("fidelity", 0)
        self.stage_delays = kwargs.get("stage_delays", [0] * len(self.others))

        # memory internal info
        self.memory_indices = [[] for _ in range(len(self.others))] # keep track of indices to work on
        self.memory_stage = [[] for _ in range(len(self.others))] # keep track of stages completed by each memory
        self.bsm_wait_time = [[] for _ in range(len(self.others))] # keep track of expected arrival time for bsm results
        self.bsm_res = [[] for _ in range(len(self.others))]
        self.wait_remote = [[] for _ in range(len(self.others))] # keep track of memories waiting for ent_memo
<<<<<<< HEAD
        self.memory_stop_time = {}
=======
        self.wait_remote_times = [[] for _ in range(len(self.others))] # keep track of time for said memories
        self.add_list = [[] for _ in range(len(self.others))] # keep track of memories to be added
>>>>>>> 35f5b74c

        # misc
        self.invert_map = {} # keep track of mapping from connected qchannels to adjacent nodes
        self.running = [False] * len(self.others) # True if protocol currently processing at least 1 memory
        self.is_start = False
        self.debug = DEBUG

    def init(self):
        if self.debug:
            print("EG protocol \033[1;36;40minit\033[0m on node", self.own.name)

        assert ((self.middles[0] == self.own.name and len(self.others) == 2) or
                (self.middles[0] != self.own.name and len(self.others) == len(self.middles)))
        self.refresh_params_after_update_others()
        if self.own.name != self.middles[0]:
            if self.debug:
                print("\tEG protocol end node init")

            self.memory_array = self.own.components['MemoryArray']
            self.frequencies = [self.memory_array.max_frequency for _ in range(len(self.others))]

            # put memories in correct memory index list based on direct receiver
            # also build memory stage, bsm wait time, and bsm result lists
            self.invert_map = {value: key for key, value in self.own.qchannels.items()}
            for memory_index in range(len(self.memory_array)):
                qchannel = self.memory_array[memory_index].direct_receiver
                if qchannel is not None:
                    another_index = self.middles.index(self.invert_map[qchannel])
                    self.add_memory_index(another_index, memory_index)

<<<<<<< HEAD
    def refresh_params_after_update_others(self):
        self.qc_delays = [0] * len(self.others)
        self.frequencies = [0] * len(self.others)
        self.start_times = [-1] * len(self.others)
        self.emit_nums = [0] * len(self.others)
        if len(self.stage_delays) == 0:
            self.stage_delays = [0] * len(self.others)
        self.memory_indices = [[] for _ in range(len(self.others))] # keep track of indices to work on
        self.memory_stage = [[] for _ in range(len(self.others))] # keep track of stages completed by each memory
        self.bsm_wait_time = [[] for _ in range(len(self.others))] # keep track of expected arrival time for bsm results
        self.bsm_res = [[] for _ in range(len(self.others))]
        self.wait_remote = [[] for _ in range(len(self.others))] # keep track of memories waiting for ent_memo
        self.running = [False] * len(self.others) # True if protocol currently processing at least 1 memory

    # used by init() and when memory pushed down
=======
    # used by init(), when memory pushed down, and by expiration
>>>>>>> 35f5b74c
    def add_memory_index(self, another_index, memory_index):
        self.memory_indices[another_index].append(memory_index)
        self.memory_stage[another_index].append(0)
        self.bsm_res[another_index].append(-1)
        self.memory_array[memory_index].reset()

    # used when memory popped to upper protocol and by expiration
    def remove_memory_index(self, another_index, memory_internal_index):
        del self.memory_stage[another_index][memory_internal_index]
        del self.bsm_res[another_index][memory_internal_index]
        del self.memory_indices[another_index][memory_internal_index]

    # used by expiration or when entanglement fails
    def recycle_memory_index(self, another_index, memory_index):
        memory_internal_index = self.memory_indices[another_index].index(memory_index)
        self.remove_memory_index(another_index, memory_internal_index)
        self.add_memory_index(another_index, memory_index)

    # used after change direct_receiver of memory
    def remove_memories(self, memories):
        for memory_index in memories:
            another_index, pos = None, None
            for i, index in enumerate(self.memory_indices):
                for j, memory in enumerate(index):
                    if memory == memory_index:
                        another_index, pos = i, j
                        break
                if another_index is not None:
                    break
            if another_index is not None:
                self.remove_memory_index(another_index, pos)

    # used after change direct_receiver of memory
    def add_memories(self, memories, qchannel, stop_time):
        for memory_index in memories:
            another_index = self.middles.index(self.invert_map[qchannel])
            self.add_memory_index(another_index, memory_index)
            self.memory_stop_time[memory_index] = stop_time

    def push(self, **kwargs):
        index = kwargs.get("index")

        if self.debug:
            print("EG protocol \033[1;36;40mpush\033[0m on node", self.own.name)
            print("\tmemory index:", index)

        another_name = self.invert_map[self.memory_array[index].direct_receiver]
        another_index = self.middles.index(another_name)

<<<<<<< HEAD
        self.add_memory_index(another_index, index)

        if not self.running[another_index]:
            self.start()
=======
        # queue memory to be added to active memories
        self.add_list[another_index].append(index)

        # restart if necessary
        if not self.running[another_index] and self.is_start:
            if self.debug:
                print("\trestarting protocol")
            self.start_individual(another_index)
>>>>>>> 35f5b74c

    def pop(self, info_type, **kwargs):
        if info_type == "BSM_res":
            res = kwargs.get("res")
            time = kwargs.get("time")
            resolution = self.own.components["BSM"].resolution
            message = self.rsvp_name + " EntanglementGeneration MEAS_RES {} {} {}".format(res, time, resolution)
            for node in self.others:
                self.own.send_message(node, message)

        elif info_type == "expired_memory":
            index = kwargs.get("index")
            another_name = self.invert_map[self.memory_array[index].direct_receiver]
            another_index = self.middles.index(another_name)

<<<<<<< HEAD
            if not self.running[another_index]:
                self.start()
=======
            if self.debug:
                print("memory {} \033[1;31;40mexpired\033[0m on node {}".format(index, self.own.name))

            # if currently working, set to recycle
            if index in self.memory_indices[another_index]:
                memory_index = self.memory_indices[another_index].index(index)
                self.memory_stage[another_index][memory_index] = -1

            # if not currently working, queue to be added
            elif index not in self.add_list[another_index]:
                another_memory = self.memory_array[index].entangled_memory["memo_id"]
                self.add_list[another_index].append(index)

                message = "EntanglementGeneration EXPIRE {}".format(another_memory)
                self.own.send_message(self.others[another_index], message)

                if self.debug:
                    print("\tother memory:", another_memory)

            # restart if necessary
            if not self.running[another_index] and self.is_start:
                self.start_individual(another_index)
>>>>>>> 35f5b74c

        else:
            raise Exception("invalid info type {} popped to EntanglementGeneration on node {}".format(info_type, self.own.name))

    def start(self):
        assert self.own.name != self.middles[0], "EntanglementGeneration.start() called on middle node"
        assert self.rsvp_name != ''
        if self.is_start:
            for i in range(len(self.others)):
                self.start_individual(i)

    def start_individual(self, another_index):
        if self.debug:
            print("EG protocol \033[1;36;40mstart\033[0m on node {} with partner {}".format(self.own.name, self.others[another_index]))

        self.running[another_index] = True

        if len(self.memory_indices[another_index]) > 0:
            # update memories
            self.update_memory_indices(another_index)

            # compile lists
            expired = [i for i, val in enumerate(self.memory_stage[another_index]) if val == -1]
            finished = [i for i, val in enumerate(self.memory_stage[another_index]) if val == -2]

            # send NEGOTIATE message
            qchannel = self.own.qchannels[self.middles[another_index]]
            self.qc_delays[another_index] = int(round(qchannel.distance / qchannel.light_speed))
            message = self.rsvp_name + " EntanglementGeneration NEGOTIATE {} {} {}".format(self.qc_delays[another_index],
                                                                         self.frequencies[another_index],
                                                                         len(self.memory_indices[another_index]))
            if len(expired) > 0:
                message += " " + " ".join(str(i) for i in expired)
            if len(finished) > 0:
                message += " -1 " + " ".join(str(i) for i in finished)

            self.own.send_message(self.others[another_index], message)

        else:
<<<<<<< HEAD
            if DEBUG:
                print("EG protocol end on node", self.own.name)
=======
            print("EG protocol end on node", self.own.name)
>>>>>>> 35f5b74c
            self.running[another_index] = False

    def update_memory_indices(self, another_index):
        if self.debug:
            print("EG protocol \033[1;36;40mupdate_memories\033[0m on node {}".format(self.own.name))
            print("\t\tmemory_indices:", self.memory_indices[another_index])
            print("\t\tmemory_stage:", self.memory_stage[another_index])
            print("\t\tbsm_res:", self.bsm_res[another_index])

        # update memories that have finished stage 1 and flip state
        finished_1 = [i for i, val in enumerate(self.bsm_res[another_index]) if val != -1 and self.memory_stage[another_index][i] == 0]
        if self.debug:
            print("\tfinished_1:", finished_1)
            print("\t\tmemory indices:", [self.memory_indices[another_index][i] for i in finished_1])
            print("\t\tstages:", [self.memory_stage[another_index][i] for i in finished_1])
            print("\t\tbsm res:", [self.bsm_res[another_index][i] for i in finished_1])
        for i in finished_1:
            memory_index = self.memory_indices[another_index][i]
            self.memory_stage[another_index][i] = 1
            self.memory_array[memory_index].flip_state()

        # set each memory in stage 1 to + state (and reset bsm)
        # starting = [i for i in range(len(self.bsm_res[another_index])) if i not in finished_1 and self.memory_stage[another_index][i] != -1]
        starting = [i for i, val in enumerate(self.memory_stage[another_index]) if i not in finished_1 and (val == 0 or val == 1)]
        if self.debug:
            print("\tstarting:", starting)
            print("\t\tmemory indices:", [self.memory_indices[another_index][i] for i in starting])
        for i in starting:
            memory_index = self.memory_indices[another_index][i]
            self.memory_stage[another_index][i] = 0
            self.bsm_res[another_index][i] = -1
            self.memory_array[memory_index].reset()

    def received_message(self, src: str, msg: List[str]):
        if self.debug:
            print("EG protocol \033[1;36;40mreceived_message\033[0m on node {}".format(self.own.name))
            print("\tsource:", src)
            print("\t\033[1;32;40mtype\033[0m:", msg[0])
            print("\tcontent:", msg[1:])

        # TEMPORARY: ignore unkown src
        if not (src in self.others or src in self.middles):
            return False

        msg_type = msg[0]

        if msg_type == "EXPIRE":
            self_mem_num = int(msg[1])
            another_index = self.others.index(src)

            # if not working, add to queue
            if self_mem_num not in self.add_list[another_index]:
                self.add_list[another_index].append(self_mem_num)

            # restart if necessary
            if not self.running[another_index] and self.is_start:
                self.start_individual(another_index)

        elif msg_type == "NEGOTIATE":
            another_delay = int(msg[1])
            another_frequency = float(msg[2])
            another_mem_num = int(msg[3])

            # get expired and finished lists
            msg = msg[4:]
            another_expired = []
            another_finished = []
            if "-1" in msg:
                index = msg.index("-1")
                another_expired = [int(i) for i in msg[:index]]
                another_finished = [int(i) for i in msg[index+1:]]
            else:
                another_expired = [int(i) for i in msg]

            another_index = self.others.index(src)

            # update necessary memories
            self.update_memory_indices(another_index)

            expired = [i for i, val in enumerate(self.memory_stage[another_index]) if val == -1]
            finished = [i for i, val in enumerate(self.memory_stage[another_index]) if val == -2]
            combined = list(set(expired + finished + another_expired + another_finished))
            combined.sort(reverse=True)
            expired_total = []
            finished_total = []

            if combined:
                for i in combined:
                    if i in expired or i in another_expired:
                        self.recycle_memory_index(another_index, self.memory_indices[another_index][i])
                        expired_total.append(i)
                    else:
                        self.remove_memory_index(another_index, i)
                        another_mem_num -= 1
                        finished_total.append(i)

            while len(self.add_list[another_index]) > 0:
                index = self.add_list[another_index].pop(0)
                if index not in self.memory_indices[another_index]:
                    self.add_memory_index(another_index, index)

            # calculate start times based on delay
            qchannel = self.own.qchannels[self.middles[another_index]]
            self.qc_delays[another_index] = int(round(qchannel.distance / qchannel.light_speed))
            cc_delay = int(self.own.cchannels[src].delay)

            quantum_delay = max(self.qc_delays[another_index], another_delay)
            start_delay_other = quantum_delay - another_delay
            start_delay_self = quantum_delay - self.qc_delays[another_index]
            another_start_time = self.own.timeline.now() + cc_delay + start_delay_other
            self.start_times[another_index] = self.own.timeline.now() + cc_delay + start_delay_self

            # calculate frequency based on min
            self.frequencies[another_index] = min(self.frequencies[another_index], another_frequency)

            # calculate number of memories to use
            num_memories = min(len(self.memory_indices[another_index]), another_mem_num)
            self.emit_nums[another_index] = num_memories

            # call memory_excite (with updated parameters)
            self.memory_excite(another_index)

            # send message to other node
            message = self.rsvp_name + " EntanglementGeneration NEGOTIATE_ACK {} {} {} {}".format(self.frequencies[another_index],
                                                                                num_memories,
                                                                                another_start_time,
                                                                                quantum_delay)
            if len(expired_total) > 0:
                message += " " + " ".join(str(i) for i in expired_total)
            if len(finished_total) > 0:
                message += " -1 " + " ".join(str(i) for i in finished_total)
            self.own.send_message(src, message)

        elif msg_type == "NEGOTIATE_ACK":
            another_index = self.others.index(src)

            # update parameters
            self.frequencies[another_index] = float(msg[1])
            self.emit_nums[another_index] = int(msg[2])
            self.start_times[another_index] = int(msg[3])
            quantum_delay = int(msg[4])

            # get expired and finished lists
            msg = msg[5:]
            expired_total = []
            finished_total = []
            if "-1" in msg:
                index = msg.index("-1")
                expired_total = [int(i) for i in msg[:index]]
                finished_total = [int(i) for i in msg[index+1:]]
            else:
                expired_total = [int(i) for i in msg]

            combined = list(set(expired_total + finished_total))
            combined.sort(reverse=True)
            if combined:
                for i in combined:
                    if i in expired_total:
                        self.recycle_memory_index(another_index, self.memory_indices[another_index][i])
                    else:
                        self.remove_memory_index(another_index, i)

            while len(self.add_list[another_index]) > 0:
                index = self.add_list[another_index].pop(0)
                if index not in self.memory_indices[another_index]:
                    self.add_memory_index(another_index, index)

            # call memory_excite (with updated parameters)
            self.memory_excite(another_index)

            # schedule start time for another start
            time_delay = int(1e12 * (self.emit_nums[another_index] + 1) / self.frequencies[another_index])
            time_delay += quantum_delay + int(self.own.cchannels[src].delay)
            time_delay += self.stage_delays[another_index]
            process = Process(self, "start_individual", [another_index])
            event = Event(self.start_times[another_index] + time_delay, process)
            self.own.timeline.schedule(event)

        elif msg_type == "MEAS_RES":
            res = int(msg[1])
            time = int(msg[2])
            resolution = int(msg[3])
            another_index = self.middles.index(src)

            def valid_trigger_time(trigger_time, target_time, resolution):
                upper = target_time + resolution
                lower = 0
                if resolution % 2 == 0:
                    upper = min(upper, target_time + resolution // 2)
                    lower = max(lower, target_time - resolution // 2)
                else:
                    upper = min(upper, target_time + resolution // 2 + 1)
                    lower = max(lower, target_time - resolution // 2 + 1)
                if (upper / resolution) % 1 >= 0.5:
                    upper -= 1
                if (lower / resolution) % 1 < 0.5:
                    lower += 1
                return lower <= trigger_time <= upper

<<<<<<< HEAD
            index = min(range(len(self.bsm_wait_time[another_index])), key=lambda i: abs(self.bsm_wait_time[another_index][i] - time))
            length = len(self.bsm_wait_time[another_index])
            if not index < length and 1 <= index <= length:
                index -= 1

            if valid_trigger_time(time, self.bsm_wait_time[another_index][index], resolution):
                if DEBUG:
                    print("EG protocol valid trigger on node", self.own.name)
                    print("\ttrigger time: {}\tindex: {}".format(time, index))

                if self.bsm_res[another_index][index] == -1:
                    self.bsm_res[another_index][index] = res

                elif self.memory_stage[another_index][index] == 1:
                    # TODO: notify upper protocol of +/- state
                    # remove index
                    memory_id = self.remove_memory_index(another_index, index)
                    self.wait_remote[another_index].append(memory_id)
                    # send message to other node
                    message = self.rsvp_name + " EntanglementGeneration ENT_MEMO {}".format(memory_id)
                    self.own.send_message(self.others[another_index], message)

                else:
                    self.bsm_res[another_index][index] = -1

            else:
                if DEBUG:
                    print("WARNING: invalid trigger received by EG on node {}".format(self.own.name))
                    print("\ttrigger time: {}\texpected: {}".format(time, self.bsm_wait_time[another_index][index]))
                return False
=======
            if len(self.bsm_wait_time[another_index]) > 0:
                index = min(range(len(self.bsm_wait_time[another_index])), key=lambda i: abs(self.bsm_wait_time[another_index][i] - time))
                length = len(self.bsm_wait_time[another_index])
                if not index < length and 1 <= index <= length:
                    index -= 1

                if valid_trigger_time(time, self.bsm_wait_time[another_index][index], resolution):
                    if self.debug:
                        print("EG protocol valid trigger on node", self.own.name)
                        print("\ttrigger time: {}\tindex: {}".format(time, index))

                    if self.bsm_res[another_index][index] == -1:
                        self.bsm_res[another_index][index] = res

                    elif self.memory_stage[another_index][index] == 1:
                        # TODO: notify upper protocol of +/- state
                        self.memory_stage[another_index][index] = 2
                        memory_id = self.memory_indices[another_index][index]
                        self.wait_remote[another_index].append(memory_id)
                        self.wait_remote_times[another_index].append(time)
                        # send message to other node
                        message = "EntanglementGeneration ENT_MEMO {} {}".format(memory_id, time)
                        self.own.send_message(self.others[another_index], message)
                        
                        if self.debug:
                            print("EG protocol sending ENT_MEMO for memory {} on node {}".format(memory_id, self.own.name))
                            print("\twait remote:", self.wait_remote[another_index])

                    else:
                        self.bsm_res[another_index][index] = -1

                elif self.debug:
                    print("\033[1;33;40mWARNING\033[0m: invalid trigger received by EG on node {}".format(self.own.name))
                    print("\ttrigger time: {}\texpected: {}".format(time, self.bsm_wait_time[another_index][index]))

            elif self.debug:
                print("\033[1;33;40mWARNING\033[0m: invalid trigger received by EG on node {}".format(self.own.name))
                print("\ttrigger time: {}".format(time))   
>>>>>>> 35f5b74c

        elif msg_type == "ENT_MEMO":
            remote_id = int(msg[1])
            remote_time = int(msg[2])
            another_index = self.others.index(src)

            if self.debug:
                print("EG protocol received ENT_MEMO for memory {} from node {}".format(remote_id, src))
                print("\twait_remote:", self.wait_remote[another_index])

            # check if the entanglement time is valid, if so pop to upper protocol
            if remote_time in self.wait_remote_times[another_index]:
                # get proper indices and clean wait_remote lists
                wait_remote_index = self.wait_remote_times[another_index].index(remote_time)
                local_id = self.wait_remote[another_index].pop(wait_remote_index)
                del self.wait_remote_times[another_index][wait_remote_index]

                # mark memory for deletion
                local_id_index = self.memory_indices[another_index].index(local_id)
                # self.remove_memory_index(another_index, local_id_index)
                self.memory_stage[another_index][local_id_index] = -2

                local_memory = self.memory_array[local_id]
                local_memory.entangled_memory["node_id"] = src
                local_memory.entangled_memory["memo_id"] = remote_id
                local_memory.fidelity = self.fidelity
                self._pop(memory_index=local_id, another_node=src)

                if self.debug:
                    print("EG protocol popping on node", self.own.name)
                    print("\tmemory_index: {}\tanother_node: {}".format(local_id, src))

        else:
            raise Exception("WARNING: Invalid message {} received by EG on node {}".format(msg_type, self.own.name))

        return True

    def memory_excite(self, another_index):
        if self.debug:
            print("EG protocol \033[1;36;40mmemory_excite\033[0m on node", self.own.name)
            print("\tmemories:", self.memory_indices[another_index])
            print("\tstages:", self.memory_stage[another_index])

        period = int(round(1e12 / self.frequencies[another_index]))
        time = self.start_times[another_index]
        self.bsm_wait_time[another_index] = [-1] * self.emit_nums[another_index]

        for i in range(self.emit_nums[another_index]):
<<<<<<< HEAD
            memory_index = self.memory_indices[another_index][i]
            if self.memory_stop_time[memory_index] < time + self.qc_delays[another_index]:
                continue
            process = Process(self.memory_array[memory_index], "excite", [])
            event = Event(time, process)
            self.own.timeline.schedule(event)
=======
            # TODO: write condition more succinctly?
            if self.memory_stage[another_index][i] >= 0 and self.memory_stage[another_index][i] != 2:
                memory_index = self.memory_indices[another_index][i]
                process = Process(self.memory_array[memory_index], "excite", [])
                event = Event(time, process)
                self.own.timeline.schedule(event)
>>>>>>> 35f5b74c

                self.bsm_wait_time[another_index][i] = time + self.qc_delays[another_index]

            time += period

        if self.debug:
            print("\tbsm_wait_time:", self.bsm_wait_time[another_index])

        return True


class BBPSSW(Protocol):
    '''
    BBPSSW use PING, PONG message to exchange classical information
    PING message is composed by five parts:
        1. Type of message: PING
        2. The index number of operated purification: integer
        3. Memory id of kept memory on message receiver: integer
        4. Memory id of measured memory on message receiver: integer
        5. Memory id of kept memory on message sender: integer
        6. Memory id of measured memory on message sender: integer
    PONG message is composed by four parts:
        1. Type of message: PONG
        2. The index number of operated purification: integer
        3. Fidelity after purification: float
        4. Memory id of kept memory on message receiver: integer
        5. Memory id of measured memory on message receiver: integer
    ASSUMPTION:
        1. Two nodes receive poped message from bottom layer before receive
           PING / PONG message
        2. Classical message
        3. nodes have different name
    '''

    def __init__(self, own, threshold):
        Protocol.__init__(self, own)
        self.threshold = threshold
        # self.purified_lists :
        # { node name : [ [index of memories after round i purificaiton] ]
        self.purified_lists = {}
        # self.waiting_list:
        # { round of purification : [ set( [ kept memory, measured memory ] ) }
        self.waiting_list = {}
        self.rsvp_name = ''
        self.valid_memories = set()

    def init(self):
        pass

    def set_valid_memories(self, memories):
        self.valid_memories = memories

    def _pop(self, **kwargs):
        # print(self.own.timeline.now(), self.own.name, kwargs, "qualified")
        super()._pop(**kwargs)

    def pop(self, **kwargs):
        if "info_type" in kwargs:
            return
        memory_index = kwargs["memory_index"]
        another_node = kwargs["another_node"]
        if memory_index not in self.valid_memories:
            return False

        if another_node not in self.purified_lists:
            self.purified_lists[another_node] = []
        purified_list = self.purified_lists[another_node]
        if len(purified_list) == 0:
            purified_list.append([])

        local_memory = self.own.components['MemoryArray']
        cur_fidelity = local_memory[memory_index].fidelity

        if cur_fidelity < self.threshold:
            purified_list[0].append(memory_index)
        else:
            self._pop(memory_index=memory_index, another_node=another_node)

        if len(purified_list[0]) > 1 and self.own.name > another_node:
            self.start_round(0, another_node)

    def start_round(self, round_id, another_node):
        local_memory = self.own.components['MemoryArray']
        purified_list = self.purified_lists[another_node]
        if round_id not in self.waiting_list:
            self.waiting_list[round_id] = set()
        kept_memo = purified_list[round_id].pop()
        measured_memo = purified_list[round_id].pop()
        assert (local_memory[kept_memo].fidelity == local_memory[measured_memo].fidelity)
        assert (local_memory[kept_memo].fidelity > 0.5)

        another_kept_memo = local_memory[kept_memo].entangled_memory['memo_id']
        another_measured_memo = local_memory[measured_memo].entangled_memory['memo_id']
        self.waiting_list[round_id].add((kept_memo, measured_memo))

        msg = self.rsvp_name + " BBPSSW PING %d %d %d %d %d" % (round_id,
                                              another_kept_memo,
                                              another_measured_memo,
                                              kept_memo,
                                              measured_memo)
        # WARN: wait change of Node.send_message function
        self.own.send_message(dst=another_node, msg=msg, priority=2)

    def push(self, **kwargs):
        self._push(**kwargs)

    def received_message(self, src: str, msg: List[str]):
        if src not in self.purified_lists:
            return
        purified_list = self.purified_lists[src]
        # WARN: wait change of Node.receive_message
        # WARN: assume protocol name is discarded from msg list
        type_index = 0
        msg_type = msg[type_index]
        if msg_type == "PING":
            round_id = int(msg[type_index + 1])
            kept_memo = int(msg[type_index + 2])
            measured_memo = int(msg[type_index + 3])
            if not (len(purified_list) > round_id and
                    kept_memo in purified_list[round_id] and
                    measured_memo in purified_list[round_id]):
                return False
            fidelity = self.purification(round_id, kept_memo,
                                         measured_memo, purified_list)

            reply = self.rsvp_name + " BBPSSW PONG %d %f %s %s" % (round_id,
                                                 fidelity,
                                                 msg[type_index + 4],
                                                 msg[type_index + 5])
            # WARN: wait change of Node.send_message function
            self.own.send_message(dst=src, msg=reply, priority=2)

            if fidelity >= self.threshold:
                self._pop(memory_index=kept_memo, another_node=src)
                purified_list[round_id + 1].remove(kept_memo)
        elif msg_type == "PONG":
            round_id = int(msg[type_index + 1])
            fidelity = float(msg[type_index + 2])
            kept_memo = int(msg[type_index + 3])
            measured_memo = int(msg[type_index + 4])
            if round_id not in self.waiting_list or (kept_memo, measured_memo) not in self.waiting_list[round_id]:
                return False

            self.update(round_id, fidelity, kept_memo,
                        measured_memo, purified_list)
            if fidelity >= self.threshold:
                self._pop(memory_index=kept_memo, another_node=src)
            if (round_id + 1 < len(purified_list) and len(purified_list[round_id + 1]) > 1):
                self.start_round(round_id + 1, src)
        else:
            raise Exception("BBPSSW protocol receives"
                            "unkown type of message: %s" % str(msg))

        return True

    def purification(self,
                     round_id: int,
                     kept_memo: int,
                     measured_memo: int,
                     purified_list: List[List[int]]) -> float:

        local_memory = self.own.components['MemoryArray']

        assert (local_memory[kept_memo].fidelity ==
                local_memory[measured_memo].fidelity)
        assert (local_memory[kept_memo].fidelity > 0.5)
        purified_list[round_id].remove(kept_memo)
        purified_list[round_id].remove(measured_memo)

        fidelity = local_memory[kept_memo].fidelity
        suc_prob = self.success_probability(fidelity)
        if random() < suc_prob:
            fidelity = round(self.improved_fidelity(fidelity), 6)
            local_memory[kept_memo].fidelity = fidelity

            if len(purified_list) <= round_id + 1:
                purified_list.append([])
            purified_list[round_id + 1].append(kept_memo)
        else:
            fidelity = 0
            local_memory[kept_memo].fidelity = fidelity
            local_memory[kept_memo].entangled_memory['node_id'] = None
            local_memory[kept_memo].entangled_memory['memo_id'] = None
            self._push(index=kept_memo)

        local_memory[measured_memo].fidelity = 0
        local_memory[measured_memo].entangled_memory['node_id'] = None
        local_memory[measured_memo].entangled_memory['memo_id'] = None
        self._push(index=measured_memo)
        return fidelity

    def update(self, round_id: int,
               fidelity: float, kept_memo: int,
               measured_memo: int, purified_list):

        local_memory = self.own.components['MemoryArray']
        self.waiting_list[round_id].remove((kept_memo, measured_memo))

        local_memory[kept_memo].fidelity = fidelity
        if fidelity == 0:
            local_memory[kept_memo].entangled_memory['node_id'] = None
            local_memory[kept_memo].entangled_memory['memo_id'] = None
            self._push(index=kept_memo)
        elif fidelity < self.threshold:
            if len(purified_list) <= round_id + 1:
                purified_list.append([])
            purified_list[round_id + 1].append(kept_memo)

        local_memory[measured_memo].fidelity = 0
        local_memory[measured_memo].entangled_memory['node_id'] = None
        local_memory[measured_memo].entangled_memory['memo_id'] = None
        self._push(index=measured_memo)

    @staticmethod
    def success_probability(F: float) -> float:
        '''
        F is the fidelity of entanglement
        Formula comes from Dur and Briegel (2007) page 14
        '''
        return F**2 + 2 * F * (1 - F) / 3 + 5 * ((1 - F) / 3)**2

    @staticmethod
    def improved_fidelity(F: float) -> float:
        '''
        F is the fidelity of entanglement
        Formula comes from Dur and Briegel (2007) formula (18) page 14
        '''
        return (F**2 + ((1 - F) / 3)**2) / (F**2 + 2 * F * (1 - F) / 3 + 5 * ((1 - F) / 3)**2)


class EntanglementSwapping(Protocol):
    '''
    Node will execute entanglement swapping protocol will when there are
    memories that are entangled with memories on node remote1 and remote2
    SWAP_RES message is composed by:
        1. Type of message: SWAP_RES
        2. Influenced memory of receiver: integer
        3. Fidelity after entanglement swap : float
        4. Entangled node after entanglement swap : str
        5. Entangled memory after entanglement swap: integer
    ASSUMPTION:
        1. The name of node is not null string
    '''
    def __init__(self, own: Node, remote1: str, remote2: str, known_nodes):
        Protocol.__init__(self, own)
        self.remote1 = remote1
        self.remote2 = remote2
        # self.waiting_memo1(2) stores memories that entangled with remote1(2)
        self.waiting_memo1 = []
        self.waiting_memo2 = []
        self.waiting_swap_res = {}
        self.known_nodes = known_nodes
        self.rsvp_name = ''
        self.valid_memories = set()

    def init(self):
        pass

    def set_valid_memories(self, memories):
        self.valid_memories = memories

    def push(self, **kwargs):
        self._push(**kwargs)

    def _pop(self, **kwargs):
        super()._pop(**kwargs)

    def pop(self, **kwargs): # memory_index: int, another_node: str:
        if "info_type" in kwargs:
            return

        memory_index = kwargs["memory_index"]
        another_node = kwargs["another_node"]
        if memory_index not in self.valid_memories:
            return False

        if another_node == self.remote1:
            self.waiting_memo1.append(memory_index)
        elif another_node == self.remote2:
            self.waiting_memo2.append(memory_index)
        elif another_node in self.known_nodes:
            self.waiting_swap_res[memory_index] = another_node
        else:
            self._pop(memory_index=memory_index, another_node=another_node)

        while self.waiting_memo1 and self.waiting_memo2:
            memo1 = self.waiting_memo1.pop()
            memo2 = self.waiting_memo2.pop()
            self.swap(memo1, memo2)
            self._push(index=memo1)
            self._push(index=memo2)

    def swap(self, memo_id1: int, memo_id2: int):
        memo1 = self.own.components["MemoryArray"][memo_id1]
        memo2 = self.own.components["MemoryArray"][memo_id2]

        suc_prob = self.success_probability()
        fidelity = 0
        if random() < suc_prob:
            fidelity = self.updated_fidelity(memo1.fidelity, memo2.fidelity)

        another_node_id1 = memo1.entangled_memory['node_id']
        another_memo_id1 = memo1.entangled_memory['memo_id']
        another_node_id2 = memo2.entangled_memory['node_id']
        another_memo_id2 = memo2.entangled_memory['memo_id']
        msg = self.rsvp_name + " EntanglementSwapping SWAP_RES %d %f %s %d" % (another_memo_id1,
                                                             fidelity,
                                                             another_node_id2,
                                                             another_memo_id2)
        self.own.send_message(dst=another_node_id1, msg=msg, priority=3)
        msg = self.rsvp_name + " EntanglementSwapping SWAP_RES %d %f %s %d" % (another_memo_id2,
                                                             fidelity,
                                                             another_node_id1,
                                                             another_memo_id1)
        self.own.send_message(dst=another_node_id2, msg=msg, priority=3)

    def received_message(self, src: str, msg: List[str]):
        if src not in self.known_nodes:
            return False
        type_index = 0
        msg_type = msg[type_index]
        if msg_type == "SWAP_RES":
            memo_id = int(msg[type_index + 1])
            fidelity = float(msg[type_index + 2])
            another_node = msg[type_index + 3]
            another_memo = int(msg[type_index + 4])

            self.waiting_swap_res.pop(memo_id)

            memory = self.own.components["MemoryArray"][memo_id]
            if fidelity == 0:
                self._push(index=memo_id)
            else:
                memory.fidelity = fidelity
                memory.entangled_memory['node_id'] = another_node
                memory.entangled_memory['memo_id'] = another_memo
                self._pop(memory_index=memo_id, another_node=another_node)
        else:
            raise Exception("Entanglement swapping protocol "
                            "receives unkown type of message: "
                            "%s" % str(msg))

        return True

    def __str__(self):
        return "EntanglementSwapping: remote1: %s;  remote2: %s; known_nodes: %s" % (self.remote1, self.remote2, self.known_nodes)

    @staticmethod
    def success_probability() -> float:
        '''
        A simple model for BSM success probability
        '''
        return 0.93

    @staticmethod
    def updated_fidelity(f1: float, f2: float) -> float:
        '''
        A simple model updating fidelity of entanglement
        '''
        return (f1 + f2) / 2 * 0.95


<<<<<<< HEAD
class EndProtocol(Protocol):
    '''
    This protocol is used to measure the number of success entanglement distribution
=======
class EndNodeProtocol(Protocol):
    '''
    used to keep track of throughput
>>>>>>> 35f5b74c
    '''
    def __init__(self, own):
        Protocol.__init__(self, own)
        self.dist_counter = 0

    def init(self):
        pass

    def pop(self, **kwargs):
<<<<<<< HEAD
        self.dist_counter += 1
        memory_index = kwargs["memory_index"]
        another_node = kwargs["another_node"]
        self._push(index=memory_index)

    def push(self, **kwargs):
        raise Exception("No upper protocol is allowed")
=======
        if "info_type" in kwargs:
            return
        
        self.dist_counter += 1
        memory_index = kwargs.get("memory_index")
        another_node = kwargs.get("another_node")
        print("EndProtocol received memory index {} on node {} entangled with {}".format(memory_index, self.own.name, another_node))
        print("\tcurrent time:", self.own.timeline.now()/1e12)
        self._push(index=memory_index)

    def push(self, **kwargs):
        pass
>>>>>>> 35f5b74c

    def received_message(self, src, msg):
        return


if __name__ == "__main__":
    from numpy.random import seed

    # two nodes case
    # multiple nodes case
    seed(1)

    # dummy protocol for distribution of direct transmission
    class DummyParent(Protocol):

        def __init__(self, own):
            Protocol.__init__(self, own)
            self.another = ''
            self.counter = 100
            self.multi_nodes = False

        def pop(self, memory_index, another):
            for parent in self.upper_protocols:
                parent.pop(memory_index, another)

        def push(self, **kwargs):
            memory_index = kwargs.get("index")
            local_memory = self.own.components['MemoryArray']
            local_memory[memory_index].fidelity = 0.6
            if self.multi_nodes:
                if self.own.name > self.another and memory_index < 20:
                    local_memory[memory_index].entangled_memory['memo_id'] = memory_index + 20
                elif self.own.name < self.another and memory_index >= 20:
                    local_memory[memory_index].entangled_memory['memo_id'] = memory_index - 20
                else:
                    return
            else:
                local_memory[memory_index].entangled_memory['memo_id'] = memory_index
            local_memory[memory_index].entangled_memory['node_id'] = self.another
            process = Process(self, 'pop', [memory_index, self.another])
            event = Event(self.counter * 1e9, process)
            self.own.timeline.schedule(event)
            self.counter += 1

        def received_message(self, src, msg):
            pass

    def three_nodes_test():
        # create timeline
        tl = timeline.Timeline()

        # create nodes alice, bob, charlie
        alice = topology.Node("alice", tl)
        bob = topology.Node("bob", tl)
        charlie = topology.Node("charlie", tl)
        tl.entities.append(alice)
        tl.entities.append(bob)
        tl.entities.append(charlie)

        # create classical channels
        cc1 = topology.ClassicalChannel("cc1", tl, distance=1e3, delay=1e5)
        cc2 = topology.ClassicalChannel("cc2", tl, distance=1e3, delay=1e5)
        cc3 = topology.ClassicalChannel("cc3", tl, distance=1e3, delay=1e5)
        cc1.add_end(alice)
        cc1.add_end(charlie)
        cc2.add_end(bob)
        cc2.add_end(charlie)
        cc3.add_end(alice)
        cc3.add_end(bob)
        alice.assign_cchannel(cc1)
        charlie.assign_cchannel(cc1)
        bob.assign_cchannel(cc2)
        charlie.assign_cchannel(cc2)
        alice.assign_cchannel(cc3)
        bob.assign_cchannel(cc3)

        # create quantum channels
        qc1 = topology.QuantumChannel("qc1", tl, distance=1e3)
        qc2 = topology.QuantumChannel("qc2", tl, distance=1e3)
        alice.qchannels = {"charlie": qc1}
        bob.qchannels = {"charlie": qc2}

        # create memories on nodes
        NUM_MEMORY = 10
        FREQUENCY = int(1e6)
        memory_params_alice = {"fidelity": 0.6, "direct_receiver": qc1, "efficiency": 0.5}
        memory_params_bob = {"fidelity": 0.6, "direct_receiver": qc2, "efficiency": 0.5}
        alice_memo_array = topology.MemoryArray("alice memory array",
                                                tl, num_memories=NUM_MEMORY,
                                                memory_params=memory_params_alice,
                                                frequency=FREQUENCY)
        bob_memo_array = topology.MemoryArray("bob memory array",
                                              tl, num_memories=NUM_MEMORY,
                                              frequency=FREQUENCY,
                                              memory_params=memory_params_bob)
        alice.components['MemoryArray'] = alice_memo_array
        bob.components['MemoryArray'] = bob_memo_array
        qc1.set_sender(alice_memo_array)
        qc2.set_sender(bob_memo_array)

        # create BSM
        detectors = [{"efficiency": 0.7, "dark_count": 100, "time_resolution": 150, "count_rate": 25000000}] * 2
        bsm = topology.BSM("charlie bsm", tl, encoding_type=encoding.ensemble, detectors=detectors)
        charlie.components['BSM'] = bsm
        qc1.set_receiver(bsm)
        qc2.set_receiver(bsm)

        # create alice protocol stack
        egA = EntanglementGeneration(alice, middle="charlie", others=["bob"], fidelity=0.6)
        bbpsswA = BBPSSW(alice, threshold=0.9)
        egA.upper_protocols.append(bbpsswA)
        bbpsswA.lower_protocols.append(egA)
        alice.protocols.append(egA)
        alice.protocols.append(bbpsswA)

        # create bob protocol stack
        egB = EntanglementGeneration(bob, middle="charlie", others=["alice"], fidelity=0.6)
        bbpsswB = BBPSSW(bob, threshold=0.9)
        egB.upper_protocols.append(bbpsswB)
        bbpsswB.lower_protocols.append(egB)
        bob.protocols.append(egB)
        bob.protocols.append(bbpsswB)

        # create charlie protocol stack
        egC = EntanglementGeneration(charlie, middle="charlie", others=["alice", "bob"])
        charlie.protocols.append(egC)

        # schedule events
        process = Process(egA, "start", [])
        event = Event(0, process)
        tl.schedule(event)

        # start simulation
        tl.init()
        tl.run()

        def print_memory(memoryArray):
            for i, memory in enumerate(memoryArray):
                print(i, memoryArray[i].entangled_memory, memory.fidelity)

        print('alice memory')
        print_memory(alice_memo_array)
        print(egA.waiting_bsm)
        print(egA.waiting_remote)
        print(egA.memories)
        print(egA.emit_num)
        print('bob memory')
        print_memory(bob_memo_array)
        print(egB.waiting_bsm)
        print(egB.waiting_remote)
        print(egB.memories)
        print(egB.emit_num)

    def multi_nodes_test(n: int):
        # create timeline
        tl = timeline.Timeline()

        # create nodes
        nodes = []
        for i in range(n):
            node = topology.Node("node %d" % i, tl)
            nodes.append(node)

        # create classical channel
        for i in range(n - 1):
            cc = topology.ClassicalChannel("cc1", tl, distance=1e3, delay=1e5)
            cc.add_end(nodes[i])
            cc.add_end(nodes[i + 1])
            nodes[i].assign_cchannel(cc)
            nodes[i + 1].assign_cchannel(cc)

        # create memories on nodes
        NUM_MEMORY = 40
        memory_params = {"fidelity": 0.6}
        for node in nodes:
            memory = topology.MemoryArray("%s memory array" % node.name,
                                          tl, num_memories=NUM_MEMORY,
                                          memory_params=memory_params)
            node.components['MemoryArray'] = memory

        # create protocol stack
        dummys = []
        for i, node in enumerate(nodes):
            bbpssw = BBPSSW(node, threshold=0.9)
            if i > 0:
                dummy = DummyParent(node)
                dummy.multi_nodes = True
                dummy.another = "node %d" % (i - 1)
                dummy.upper_protocols.append(bbpssw)
                bbpssw.lower_protocols.append(dummy)
                node.protocols.append(dummy)
                dummys.append(dummy)
            if i < len(nodes) - 1:
                dummy = DummyParent(node)
                dummy.multi_nodes = True
                dummy.another = "node %d" % (i + 1)
                dummy.upper_protocols.append(bbpssw)
                bbpssw.lower_protocols.append(dummy)
                node.protocols.append(dummy)
                dummys.append(dummy)

            node.protocols.append(bbpssw)

        # create entanglement
        for i in range(n - 1):
            memo1 = nodes[i].components['MemoryArray']
            memo2 = nodes[i + 1].components['MemoryArray']
            for j in range(int(NUM_MEMORY / 2)):
                memo1[j + int(NUM_MEMORY / 2)].entangled_memory = {'node_id': 'node %d' % (i + 1), 'memo_id': j}
                memo2[j].entangled_memory = {'node_id': 'node %d' % i, 'memo_id': j + int(NUM_MEMORY / 2)}

        # schedule events
        counter = 0
        for i in range(0, len(dummys), 2):
            dummy1 = dummys[i]
            dummy2 = dummys[i + 1]
            for j in range(int(NUM_MEMORY / 2)):
                e = Event(counter * (1e5), Process(dummy1, "pop", [j + int(NUM_MEMORY / 2), dummy2.own.name]))
                tl.schedule(e)
                e = Event(counter * (1e5), Process(dummy2, "pop", [j, dummy1.own.name]))
                tl.schedule(e)
                counter += 1

        # start simulation
        tl.init()
        tl.run()

        def print_memory(memoryArray):
            for i, memory in enumerate(memoryArray):
                print(i, memoryArray[i].entangled_memory, memory.fidelity)

        for node in nodes:
            memory = node.components['MemoryArray']
            print(node.name)
            print_memory(memory)

    def es_test():
        # create timeline
        tl = timeline.Timeline()
        n = 3

        # create nodes
        nodes = []
        for i in range(n):
            node = topology.Node("node_%d" % i, tl)
            nodes.append(node)

        # create classical channel
        for i in range(n):
            for j in range(n):
                if i >= j:
                    continue
                cc = topology.ClassicalChannel("cc_%d_%d" % (i, j), tl, distance=1e3, delay=1e5)
                cc.add_end(nodes[i])
                cc.add_end(nodes[j])
                nodes[i].assign_cchannel(cc)
                nodes[j].assign_cchannel(cc)

        # create memories on nodes
        NUM_MEMORY = 40
        memory_params = {"fidelity": 0.9}
        for node in nodes:
            memory = topology.MemoryArray("%s memory array" % node.name,
                                          tl, num_memories=NUM_MEMORY,
                                          memory_params=memory_params)
            node.components['MemoryArray'] = memory

        # create protocol stack
        esps = []
        esp = EntanglementSwapping(nodes[0], '', '')
        esps.append(esp)
        esp = EntanglementSwapping(nodes[1], 'node_0', 'node_2')
        esps.append(esp)
        esp = EntanglementSwapping(nodes[2], '', '')
        esps.append(esp)

        # create entanglement
        counter = 0
        for i in range(n - 1):
            memo1 = nodes[i].components['MemoryArray']
            memo2 = nodes[i + 1].components['MemoryArray']
            for j in range(int(NUM_MEMORY / 2)):
                memo1[j + int(NUM_MEMORY / 2)].entangled_memory = {'node_id': 'node_%d' % (i + 1), 'memo_id': j}
                memo2[j].entangled_memory = {'node_id': 'node_%d' % i, 'memo_id': j + int(NUM_MEMORY / 2)}

                # schedule events
                e = Event(counter * (1e6), Process(esps[i], "pop", [j + int(NUM_MEMORY / 2), esps[i + 1].own.name]))
                tl.schedule(e)
                e = Event(counter * (1e6), Process(esps[i + 1], "pop", [j, esps[i].own.name]))
                tl.schedule(e)
                counter += 1

        # start simulation
        tl.init()
        tl.run()

        def print_memory(memoryArray):
            for i, memory in enumerate(memoryArray):
                print(i, memoryArray[i].entangled_memory, memory.fidelity)

        for node in nodes:
            memory = node.components['MemoryArray']
            print(node.name)
            print_memory(memory)

    # three_nodes_test()
    # multi_nodes_test(3)
    es_test()<|MERGE_RESOLUTION|>--- conflicted
+++ resolved
@@ -123,12 +123,8 @@
         self.bsm_wait_time = [[] for _ in range(len(self.others))] # keep track of expected arrival time for bsm results
         self.bsm_res = [[] for _ in range(len(self.others))]
         self.wait_remote = [[] for _ in range(len(self.others))] # keep track of memories waiting for ent_memo
-<<<<<<< HEAD
-        self.memory_stop_time = {}
-=======
         self.wait_remote_times = [[] for _ in range(len(self.others))] # keep track of time for said memories
         self.add_list = [[] for _ in range(len(self.others))] # keep track of memories to be added
->>>>>>> 35f5b74c
 
         # misc
         self.invert_map = {} # keep track of mapping from connected qchannels to adjacent nodes
@@ -159,7 +155,6 @@
                     another_index = self.middles.index(self.invert_map[qchannel])
                     self.add_memory_index(another_index, memory_index)
 
-<<<<<<< HEAD
     def refresh_params_after_update_others(self):
         self.qc_delays = [0] * len(self.others)
         self.frequencies = [0] * len(self.others)
@@ -175,9 +170,6 @@
         self.running = [False] * len(self.others) # True if protocol currently processing at least 1 memory
 
     # used by init() and when memory pushed down
-=======
-    # used by init(), when memory pushed down, and by expiration
->>>>>>> 35f5b74c
     def add_memory_index(self, another_index, memory_index):
         self.memory_indices[another_index].append(memory_index)
         self.memory_stage[another_index].append(0)
@@ -227,12 +219,6 @@
         another_name = self.invert_map[self.memory_array[index].direct_receiver]
         another_index = self.middles.index(another_name)
 
-<<<<<<< HEAD
-        self.add_memory_index(another_index, index)
-
-        if not self.running[another_index]:
-            self.start()
-=======
         # queue memory to be added to active memories
         self.add_list[another_index].append(index)
 
@@ -241,7 +227,6 @@
             if self.debug:
                 print("\trestarting protocol")
             self.start_individual(another_index)
->>>>>>> 35f5b74c
 
     def pop(self, info_type, **kwargs):
         if info_type == "BSM_res":
@@ -257,10 +242,6 @@
             another_name = self.invert_map[self.memory_array[index].direct_receiver]
             another_index = self.middles.index(another_name)
 
-<<<<<<< HEAD
-            if not self.running[another_index]:
-                self.start()
-=======
             if self.debug:
                 print("memory {} \033[1;31;40mexpired\033[0m on node {}".format(index, self.own.name))
 
@@ -283,7 +264,6 @@
             # restart if necessary
             if not self.running[another_index] and self.is_start:
                 self.start_individual(another_index)
->>>>>>> 35f5b74c
 
         else:
             raise Exception("invalid info type {} popped to EntanglementGeneration on node {}".format(info_type, self.own.name))
@@ -323,12 +303,7 @@
             self.own.send_message(self.others[another_index], message)
 
         else:
-<<<<<<< HEAD
-            if DEBUG:
-                print("EG protocol end on node", self.own.name)
-=======
             print("EG protocol end on node", self.own.name)
->>>>>>> 35f5b74c
             self.running[another_index] = False
 
     def update_memory_indices(self, another_index):
@@ -528,38 +503,6 @@
                     lower += 1
                 return lower <= trigger_time <= upper
 
-<<<<<<< HEAD
-            index = min(range(len(self.bsm_wait_time[another_index])), key=lambda i: abs(self.bsm_wait_time[another_index][i] - time))
-            length = len(self.bsm_wait_time[another_index])
-            if not index < length and 1 <= index <= length:
-                index -= 1
-
-            if valid_trigger_time(time, self.bsm_wait_time[another_index][index], resolution):
-                if DEBUG:
-                    print("EG protocol valid trigger on node", self.own.name)
-                    print("\ttrigger time: {}\tindex: {}".format(time, index))
-
-                if self.bsm_res[another_index][index] == -1:
-                    self.bsm_res[another_index][index] = res
-
-                elif self.memory_stage[another_index][index] == 1:
-                    # TODO: notify upper protocol of +/- state
-                    # remove index
-                    memory_id = self.remove_memory_index(another_index, index)
-                    self.wait_remote[another_index].append(memory_id)
-                    # send message to other node
-                    message = self.rsvp_name + " EntanglementGeneration ENT_MEMO {}".format(memory_id)
-                    self.own.send_message(self.others[another_index], message)
-
-                else:
-                    self.bsm_res[another_index][index] = -1
-
-            else:
-                if DEBUG:
-                    print("WARNING: invalid trigger received by EG on node {}".format(self.own.name))
-                    print("\ttrigger time: {}\texpected: {}".format(time, self.bsm_wait_time[another_index][index]))
-                return False
-=======
             if len(self.bsm_wait_time[another_index]) > 0:
                 index = min(range(len(self.bsm_wait_time[another_index])), key=lambda i: abs(self.bsm_wait_time[another_index][i] - time))
                 length = len(self.bsm_wait_time[another_index])
@@ -598,7 +541,6 @@
             elif self.debug:
                 print("\033[1;33;40mWARNING\033[0m: invalid trigger received by EG on node {}".format(self.own.name))
                 print("\ttrigger time: {}".format(time))   
->>>>>>> 35f5b74c
 
         elif msg_type == "ENT_MEMO":
             remote_id = int(msg[1])
@@ -647,21 +589,12 @@
         self.bsm_wait_time[another_index] = [-1] * self.emit_nums[another_index]
 
         for i in range(self.emit_nums[another_index]):
-<<<<<<< HEAD
-            memory_index = self.memory_indices[another_index][i]
-            if self.memory_stop_time[memory_index] < time + self.qc_delays[another_index]:
-                continue
-            process = Process(self.memory_array[memory_index], "excite", [])
-            event = Event(time, process)
-            self.own.timeline.schedule(event)
-=======
             # TODO: write condition more succinctly?
             if self.memory_stage[another_index][i] >= 0 and self.memory_stage[another_index][i] != 2:
                 memory_index = self.memory_indices[another_index][i]
                 process = Process(self.memory_array[memory_index], "excite", [])
                 event = Event(time, process)
                 self.own.timeline.schedule(event)
->>>>>>> 35f5b74c
 
                 self.bsm_wait_time[another_index][i] = time + self.qc_delays[another_index]
 
@@ -1024,15 +957,9 @@
         return (f1 + f2) / 2 * 0.95
 
 
-<<<<<<< HEAD
 class EndProtocol(Protocol):
     '''
     This protocol is used to measure the number of success entanglement distribution
-=======
-class EndNodeProtocol(Protocol):
-    '''
-    used to keep track of throughput
->>>>>>> 35f5b74c
     '''
     def __init__(self, own):
         Protocol.__init__(self, own)
@@ -1042,15 +969,6 @@
         pass
 
     def pop(self, **kwargs):
-<<<<<<< HEAD
-        self.dist_counter += 1
-        memory_index = kwargs["memory_index"]
-        another_node = kwargs["another_node"]
-        self._push(index=memory_index)
-
-    def push(self, **kwargs):
-        raise Exception("No upper protocol is allowed")
-=======
         if "info_type" in kwargs:
             return
         
@@ -1063,7 +981,6 @@
 
     def push(self, **kwargs):
         pass
->>>>>>> 35f5b74c
 
     def received_message(self, src, msg):
         return
