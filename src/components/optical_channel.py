"""Models for simulation of optical fiber channels.

This module introduces the abstract OpticalChannel class for general optical fibers.
It also defines the QuantumChannel class for transmission of qubits/photons and the ClassicalChannel class for transmission of classical control messages.
OpticalChannels must be attached to nodes on both ends.
"""

import heapq as hq
from typing import TYPE_CHECKING

if TYPE_CHECKING:
    from ..kernel.timeline import Timeline
    from ..topology.node import Node
    from ..components.photon import Photon
    from ..message import Message

from ..kernel.entity import Entity
from ..kernel.event import Event
from ..kernel.process import Process
from ..utils import log


class OpticalChannel(Entity):
    """Parent class for optical fibers.

    Attributes:
        name (str): label for channel instance.
        timeline (Timeline): timeline for simulation.
        sender (Node): node at sending end of optical channel.
        receiver (Node): node at receiving end of optical channel.
<<<<<<< HEAD
        attenuation (float): attenuation of the fiber (in dB/m).
=======
        atteunuation (float): attenuation of the fiber (in dB/m).
>>>>>>> 8b1c7b23
        distance (int): length of the fiber (in m).
        polarization_fidelity (float): probability of no polarization error for a transmitted qubit.
        light_speed (float): speed of light within the fiber (in m/ps).
    """

    def __init__(self, name: str, timeline: "Timeline", attenuation: float, distance: int,
                 polarization_fidelity: float, light_speed: float):
        """Constructor for abstract Optical Channel class.

        Args:
            name (str): name of the beamsplitter instance.
            timeline (Timeline): simulation timeline.
            attenuation (float): loss rate of optical fiber (in dB/m).
            distance (int): length of fiber (in m).
            polarization_fidelity (float): probability of no polarization error for a transmitted qubit.
            light_speed (float): speed of light within the fiber (in m/ps).
        """
        log.logger.info("Create channel {}".format(name))

        Entity.__init__(self, name, timeline)
        self.sender = None
        self.receiver = None
        self.attenuation = attenuation
        self.distance = distance  # (measured in m)
        self.polarization_fidelity = polarization_fidelity
        self.light_speed = light_speed  # used for photon timing calculations (measured in m/ps)
        # self.chromatic_dispersion = kwargs.get("cd", 17)  # measured in ps / (nm * km)

    def init(self) -> None:
        pass

    def set_distance(self, distance: int) -> None:
        self.distance = distance


class QuantumChannel(OpticalChannel):
    """Optical channel for transmission of photons/qubits.

    Attributes:
        name (str): label for channel instance.
        timeline (Timeline): timeline for simulation.
        sender (Node): node at sending end of optical channel.
        receiver (Node): node at receiving end of optical channel.
<<<<<<< HEAD
        attenuation (float): attenuation of the fiber (in dB/m).
=======
        atteunuation (float): attenuation of the fiber (in dB/m).
>>>>>>> 8b1c7b23
        distance (int): length of the fiber (in m).
        polarization_fidelity (float): probability of no polarization error for a transmitted qubit.
        light_speed (float): speed of light within the fiber (in m/ps).
        loss (float): loss rate for transmitted photons (determined by attenuation).
        delay (int): delay (in ps) of photon transmission (determined by light speed, distance).
        frequency (float): maximum frequency of qubit transmission (in Hz).
    """

<<<<<<< HEAD
    def __init__(self, name: str, timeline: "Timeline", attenuation: float, distance: int, polarization_fidelity=1.0,
                 light_speed=2e-4, frequency=8e7):
=======
    def __init__(self, name: str, timeline: "Timeline", attenuation: float,
                 distance: int, polarization_fidelity=1, light_speed=2e-4,
                 frequency=8e7):
>>>>>>> 8b1c7b23
        """Constructor for Quantum Channel class.

        Args:
            name (str): name of the quantum channel instance.
            timeline (Timeline): simulation timeline.
            attenuation (float): loss rate of optical fiber (in dB/m).
            distance (int): length of fiber (in m).
            polarization_fidelity (float): probability of no polarization error for a transmitted qubit (default 1).
            light_speed (float): speed of light within the fiber (in m/ps) (default 2e-4).
            frequency (float): maximum frequency of qubit transmission (in Hz) (default 8e7).
        """

        super().__init__(name, timeline, attenuation, distance, polarization_fidelity, light_speed)
        self.delay = 0
        self.loss = 1
        self.frequency = frequency  # maximum frequency for sending qubits (measured in Hz)
        self.send_bins = []

    def init(self) -> None:
        """Implementation of Entity interface (see base class)."""

        self.delay = round(self.distance / self.light_speed)
        self.loss = 1 - 10 ** (self.distance * self.attenuation / -10)

    def set_ends(self, sender: "Node", receiver: str) -> None:
        """Method to set endpoints for the quantum channel.

        This must be performed before transmission.

        Args:
            sender (Node): node sending qubits.
            receiver (str): name of node receiving qubits.
        """

        log.logger.info(
            "Set {} {} as ends of quantum channel {}".format(sender.name,
                                                             receiver,
                                                             self.name))
        self.sender = sender
        self.receiver = receiver
        sender.assign_qchannel(self, receiver)

    def transmit(self, qubit: "Photon", source: "Node") -> None:
        """Method to transmit photon-encoded qubits.

        Args:
            qubit (Photon): photon to be transmitted.
            source (Node): source node sending the qubit.

        Side Effects:
            Receiver node may receive the qubit (via the `receive_qubit` method).
        """

        log.logger.info(
            "{} send qubit with state {} to {} by Channel {}".format(
<<<<<<< HEAD
                self.sender.name, qubit.quantum_state, self.receiver,
=======
                self.sender.name, qubit.quantum_state.state, self.receiver,
>>>>>>> 8b1c7b23
                self.name))

        assert self.delay != 0 and self.loss != 1, \
            "QuantumChannel init() function has not been run for {}".format(self.name)
        assert source == self.sender

        # remove lowest time bin
        if len(self.send_bins) > 0:
            time = -1
            while time < self.timeline.now():
                time_bin = hq.heappop(self.send_bins)
                time = int(time_bin * (1e12 / self.frequency))
            assert time == self.timeline.now(), "qc {} transmit method called at invalid time".format(self.name)

        # check if photon kept
        if (self.sender.get_generator().random() > self.loss) or qubit.is_null:
            if self._receiver_on_other_tl():
                self.timeline.quantum_manager.move_manage_to_server(
<<<<<<< HEAD
                    qubit.quantum_state)
=======
                    qubit.qstate_key)
>>>>>>> 8b1c7b23

            if qubit.is_null:
                qubit.add_loss(self.loss)

            # check if polarization encoding and apply necessary noise
            if (qubit.encoding_type["name"] == "polarization") and (
                    self.sender.get_generator().random() > self.polarization_fidelity):
                qubit.random_noise(self.get_generator())

            # schedule receiving node to receive photon at future time determined by light speed
            future_time = self.timeline.now() + self.delay
            process = Process(self.receiver, "receive_qubit",
                              [source.name, qubit])
            event = Event(future_time, process)
            self.timeline.schedule(event)

        # if photon lost, exit
        else:
            pass

    def schedule_transmit(self, min_time: int) -> int:
        """Method to schedule a time for photon transmission.

        Quantum Channels are limited by a frequency of transmission.
        This method returns the next available time for transmitting a photon.
        
        Args:
            min_time (int): minimum simulation time for transmission.

        Returns:
            int: simulation time for next available transmission window.
        """

        # TODO: move this to node?

        min_time = max(min_time, self.timeline.now())
        time_bin = min_time * (self.frequency / 1e12)
        if time_bin - int(time_bin) > 0.00001:
            time_bin = int(time_bin) + 1
        else:
            time_bin = int(time_bin)

        # find earliest available time bin
        while time_bin in self.send_bins:
            time_bin += 1
        hq.heappush(self.send_bins, time_bin)

        # calculate time
        time = int(time_bin * (1e12 / self.frequency))
        return time

    def _receiver_on_other_tl(self) -> bool:
        return self.timeline.get_entity_by_name(self.receiver) is None


class ClassicalChannel(OpticalChannel):
    """Optical channel for transmission of classical messages.

    Classical message transmission is assumed to be lossless.

    Attributes:
        name (str): label for channel instance.
        timeline (Timeline): timeline for simulation.
        sender (Node): node at sending end of optical channel.
        receiver (Node): node at receiving end of optical channel.
        distance (float): length of the fiber (in m).
<<<<<<< HEAD
=======
        light_speed (float): speed of light within the fiber (in m/ps).
>>>>>>> 8b1c7b23
        delay (float): delay (in ps) of message transmission (default distance / light_speed).
    """

    def __init__(self, name: str, timeline: "Timeline", distance: int, delay=-1):
        """Constructor for Classical Channel class.

        Args:
            name (str): name of the classical channel instance.
            timeline (Timeline): simulation timeline.
            distance (int): length of the fiber (in m).
            delay (float): delay (in ps) of message transmission (default distance / light_speed).
        """

        super().__init__(name, timeline, 0, distance, 0, 2e-4)
        if delay == -1:
            self.delay = distance / self.light_speed
        else:
            self.delay = delay

    def set_ends(self, sender: "Node", receiver: str) -> None:
        """Method to set endpoints for the classical channel.

        This must be performed before transmission.

        Args:
            sender (Node): node sending classical messages.
            receiver (str): name of node receiving classical messages.
        """

        log.logger.info(
            "Set {} {} as ends of classical channel {}".format(sender.name,
                                                               receiver,
                                                               self.name))
        self.sender = sender
        self.receiver = receiver
        sender.assign_cchannel(self, receiver)

    def transmit(self, message: "Message", source: "Node", priority: int) -> None:
        """Method to transmit classical messages.

        Args:
            message (Message): message to be transmitted.
            source (Node): node sending the message.
            priority (int): priority of transmitted message (to resolve message reception conflicts).

        Side Effects:
            Receiver node may receive the qubit (via the `receive_qubit` method).
        """

        log.logger.info(
            "{} send message {} to {} by Channel {}".format(self.sender.name,
                                                            message,
                                                            self.receiver,
                                                            self.name))
        assert source == self.sender

        future_time = round(self.timeline.now() + int(self.delay))
        process = Process(self.receiver, "receive_message", [source.name, message])
        event = Event(future_time, process, priority)
        self.timeline.schedule(event)<|MERGE_RESOLUTION|>--- conflicted
+++ resolved
@@ -28,11 +28,7 @@
         timeline (Timeline): timeline for simulation.
         sender (Node): node at sending end of optical channel.
         receiver (Node): node at receiving end of optical channel.
-<<<<<<< HEAD
         attenuation (float): attenuation of the fiber (in dB/m).
-=======
-        atteunuation (float): attenuation of the fiber (in dB/m).
->>>>>>> 8b1c7b23
         distance (int): length of the fiber (in m).
         polarization_fidelity (float): probability of no polarization error for a transmitted qubit.
         light_speed (float): speed of light within the fiber (in m/ps).
@@ -76,11 +72,7 @@
         timeline (Timeline): timeline for simulation.
         sender (Node): node at sending end of optical channel.
         receiver (Node): node at receiving end of optical channel.
-<<<<<<< HEAD
         attenuation (float): attenuation of the fiber (in dB/m).
-=======
-        atteunuation (float): attenuation of the fiber (in dB/m).
->>>>>>> 8b1c7b23
         distance (int): length of the fiber (in m).
         polarization_fidelity (float): probability of no polarization error for a transmitted qubit.
         light_speed (float): speed of light within the fiber (in m/ps).
@@ -89,14 +81,8 @@
         frequency (float): maximum frequency of qubit transmission (in Hz).
     """
 
-<<<<<<< HEAD
-    def __init__(self, name: str, timeline: "Timeline", attenuation: float, distance: int, polarization_fidelity=1.0,
-                 light_speed=2e-4, frequency=8e7):
-=======
-    def __init__(self, name: str, timeline: "Timeline", attenuation: float,
-                 distance: int, polarization_fidelity=1, light_speed=2e-4,
-                 frequency=8e7):
->>>>>>> 8b1c7b23
+    def __init__(self, name: str, timeline: "Timeline", attenuation: float, distance: int,
+                 polarization_fidelity=1.0, light_speed=2e-4, frequency=8e7):
         """Constructor for Quantum Channel class.
 
         Args:
@@ -152,11 +138,7 @@
 
         log.logger.info(
             "{} send qubit with state {} to {} by Channel {}".format(
-<<<<<<< HEAD
                 self.sender.name, qubit.quantum_state, self.receiver,
-=======
-                self.sender.name, qubit.quantum_state.state, self.receiver,
->>>>>>> 8b1c7b23
                 self.name))
 
         assert self.delay != 0 and self.loss != 1, \
@@ -175,11 +157,7 @@
         if (self.sender.get_generator().random() > self.loss) or qubit.is_null:
             if self._receiver_on_other_tl():
                 self.timeline.quantum_manager.move_manage_to_server(
-<<<<<<< HEAD
                     qubit.quantum_state)
-=======
-                    qubit.qstate_key)
->>>>>>> 8b1c7b23
 
             if qubit.is_null:
                 qubit.add_loss(self.loss)
@@ -191,8 +169,7 @@
 
             # schedule receiving node to receive photon at future time determined by light speed
             future_time = self.timeline.now() + self.delay
-            process = Process(self.receiver, "receive_qubit",
-                              [source.name, qubit])
+            process = Process(self.receiver, "receive_qubit", [source.name, qubit])
             event = Event(future_time, process)
             self.timeline.schedule(event)
 
@@ -246,10 +223,6 @@
         sender (Node): node at sending end of optical channel.
         receiver (Node): node at receiving end of optical channel.
         distance (float): length of the fiber (in m).
-<<<<<<< HEAD
-=======
-        light_speed (float): speed of light within the fiber (in m/ps).
->>>>>>> 8b1c7b23
         delay (float): delay (in ps) of message transmission (default distance / light_speed).
     """
 
