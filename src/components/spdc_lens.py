"""Model for simulation of a SPDC Lens.

This module defines the SPDCLens class for creation of entangled photons.
"""

from copy import deepcopy

from numpy.random import random_sample

from ..kernel.entity import Entity


class SPDCLens(Entity):
<<<<<<< HEAD
    """Lens to create entangled photons (via SPDC).

    Attributes:
        name (str): label for SPDCLens instance. 
        timeline (Timeline): timeline for simulation.
        rate (float): probability of successful down conversion.
        direct_receiver (Entity): entity to receive entangled photons.
    """

    def __init__(self, name, timeline, **kwargs):
        """Constructor for the spdc lens class.

        Args:
            name (str): name of the spdc lens instance.
            timeline (Timeline): simulation timeline.

        Keyword Args:
            rate (float): probability of successfull down conversion (default 1).
            direct_receiver (Entity): entity to receive down-converted photons (default None).
        """

=======
    def __init__(self, name, timeline, rate=1, direct_receiver=None):
>>>>>>> 8451b153
        Entity.__init__(self, name, timeline)
        self.rate = rate
        self.direct_receiver = direct_receiver

    def init(self):
        """Implementation of Entity interface (see base class)."""

        pass

    def get(self, photon):
        """Method to receive a photon for transmission.

        Based on rate probability, may split photon into two entangled photons.

        Args:
            photon (Photon): photon to down-convert.

        Side Effects:
            May create two entangledd photons and send them to the direct_receiver.
        """

        if random_sample() < self.rate:
            state = photon.quantum_state
            photon.wavelength /= 2
            new_photon = deepcopy(photon)

            photon.entangle(new_photon)
            photon.set_state([state[0], complex(0), complex(0), state[1]])

            self.direct_receiver.get(photon)
            self.direct_receiver.get(new_photon)

    def assign_receiver(self, receiver):
        self.direct_receiver = receiver<|MERGE_RESOLUTION|>--- conflicted
+++ resolved
@@ -11,17 +11,16 @@
 
 
 class SPDCLens(Entity):
-<<<<<<< HEAD
     """Lens to create entangled photons (via SPDC).
 
     Attributes:
-        name (str): label for SPDCLens instance. 
+        name (str): label for SPDCLens instance.
         timeline (Timeline): timeline for simulation.
         rate (float): probability of successful down conversion.
         direct_receiver (Entity): entity to receive entangled photons.
     """
 
-    def __init__(self, name, timeline, **kwargs):
+    def __init__(self, name, timeline, rate=1, direct_receiver=None):
         """Constructor for the spdc lens class.
 
         Args:
@@ -32,10 +31,6 @@
             rate (float): probability of successfull down conversion (default 1).
             direct_receiver (Entity): entity to receive down-converted photons (default None).
         """
-
-=======
-    def __init__(self, name, timeline, rate=1, direct_receiver=None):
->>>>>>> 8451b153
         Entity.__init__(self, name, timeline)
         self.rate = rate
         self.direct_receiver = direct_receiver
